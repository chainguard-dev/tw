.PHONY: build test

TOP_D := $(patsubst %/,%,$(dir $(abspath $(lastword $(MAKEFILE_LIST)))))
HASH := \#
ARCH ?= $(shell uname -m)
ifeq (${ARCH}, arm64)
	ARCH = aarch64
endif

PROJECT_DIRS := $(patsubst ./%,%,$(shell find . -maxdepth 1 -type d -not -path "." -not -path "./.*" -not -path "./tools" -not -path "./packages"))

DIR_TESTS := $(addprefix test-, $(PROJECT_DIRS))

MELANGE ?= $(shell which melange)
KEY ?= local-melange.rsa
REPO ?= $(TOP_D)/packages
OUT_DIR ?= $(TOP_D)/packages

BIN_TOOLS_D = $(TOP_D)/tools/bin

YAM_FILES := $(shell find * .github -name "*.yaml" -type f)

WOLFI_REPO ?= https://packages.wolfi.dev/os
WOLFI_KEY ?= https://packages.wolfi.dev/os/wolfi-signing.rsa.pub

MELANGE_OPTS += --debug
MELANGE_OPTS += --arch=${ARCH}
MELANGE_OPTS += --keyring-append=${KEY}.pub
MELANGE_OPTS += --repository-append=${REPO}
MELANGE_OPTS += --keyring-append=${WOLFI_KEY}
MELANGE_OPTS += --repository-append=${WOLFI_REPO}
MELANGE_OPTS += --source-dir=./

MELANGE_BUILD_OPTS += --signing-key=${KEY}
MELANGE_BUILD_OPTS += --out-dir=${OUT_DIR}

MELANGE_TEST_OPTS += --test-package-append=wolfi-base

${KEY}:
	${MELANGE} keygen ${KEY}

build: $(KEY)
	$(MELANGE) build --runner docker melange.yaml $(MELANGE_OPTS) $(MELANGE_BUILD_OPTS)

test: $(DIR_TESTS)
.PHONY: $(DIR_TESTS)
$(DIR_TESTS): test-%:
	@echo "Running test in $*"
	@$(MAKE) -C $* test

shell_shbangre := ^$(HASH)!(/usr/bin/env[[:space:]]+|/bin/)(sh|bash)([[:space:]]+.*)?$$
shell_scripts := $(shell git ls-files | \
	xargs awk 'FNR == 1 && $$0 ~ sb { print FILENAME }' "sb=$(shell_shbangre)")

.PHONY: list-shellfiles shellcheck
list-shellfiles:
	@for s in $(shell_scripts); do echo $$s; done
shellcheck:
	@rc=0; for s in $(shell_scripts); do \
	    echo "shellcheck $$s"; \
	    shellcheck "$$s" || rc=$$?; \
	done; exit $$rc

<<<<<<< HEAD
test: $(KEY) $(DIR_TESTS)
	$(MELANGE) test --runner docker melange.yaml $(MELANGE_OPTS) $(MELANGE_TEST_OPTS)

clean:
	rm -rf $(OUT_DIR)
=======
test-melange: $(KEY)
	$(MELANGE) test --runner=docker melange.yaml $(MELANGE_OPTS) $(MELANGE_TEST_OPTS)

.PHONY: lint
lint: yam-check shellcheck

.PHONY: yam-check yam
# yam-check shows changes it would make and exits 0 on no changes.
yam-check: $(BIN_TOOLS_D)/yam
	$(BIN_TOOLS_D)/yam --lint $(YAM_FILES)

# yam applies changes to the files you cannot trust its exit code
yam: $(BIN_TOOLS_D)/yam
	$(BIN_TOOLS_D)/yam $(YAM_FILES)

$(BIN_TOOLS_D)/yam:
	@mkdir -p $(BIN_TOOLS_D)
	GOBIN=$(BIN_TOOLS_D) go install github.com/chainguard-dev/yam@v0.2.29
>>>>>>> a945f15a
<|MERGE_RESOLUTION|>--- conflicted
+++ resolved
@@ -61,13 +61,9 @@
 	    shellcheck "$$s" || rc=$$?; \
 	done; exit $$rc
 
-<<<<<<< HEAD
-test: $(KEY) $(DIR_TESTS)
-	$(MELANGE) test --runner docker melange.yaml $(MELANGE_OPTS) $(MELANGE_TEST_OPTS)
-
 clean:
 	rm -rf $(OUT_DIR)
-=======
+
 test-melange: $(KEY)
 	$(MELANGE) test --runner=docker melange.yaml $(MELANGE_OPTS) $(MELANGE_TEST_OPTS)
 
@@ -85,5 +81,4 @@
 
 $(BIN_TOOLS_D)/yam:
 	@mkdir -p $(BIN_TOOLS_D)
-	GOBIN=$(BIN_TOOLS_D) go install github.com/chainguard-dev/yam@v0.2.29
->>>>>>> a945f15a
+	GOBIN=$(BIN_TOOLS_D) go install github.com/chainguard-dev/yam@v0.2.29